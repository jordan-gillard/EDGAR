import datetime
from typing import Optional, TypedDict, Union
from urllib import parse

<<<<<<< HEAD
from edgar_tool.constants import (
    PEO_IN_AND_INC_IN_TO_SEC_FORM_ID,
    TEXT_SEARCH_BASE_URL,
    Location,
)


class SearchQueryKwargs(TypedDict, total=False):
    keywords: list[str]
    entity: str
    filing_category: str
    single_forms: list[str]
    date_range_select: Literal["all", "10y", "1y", "30d", "custom"]
    start_date: datetime.date
    end_date: datetime.date
    inc_in: Location
    peo_in: Location


class _ValidSearchParams:
    def __init__(self, **query_args: SearchQueryKwargs):
        keywords = query_args.get("keywords")
        entity = query_args.get("entity")
        if not keywords and not entity:
=======
import pydantic

from edgar_tool import constants


class _SearchQueryKwargsValidator(pydantic.BaseModel):
    keywords: Optional[list[str]] = None
    entity: Optional[str] = None
    filing_category: Optional[constants.FilingCategoryLiteral] = None
    single_forms: Optional[list[constants.FilingLiteral]] = None
    date_range_select: Optional[constants.DateRangeLiteral] = None
    start_date: Optional[datetime.date] = None
    end_date: Optional[datetime.date] = None
    inc_in: Optional[
        Union[constants.LocationLiteral, list[constants.LocationLiteral]]
    ] = None
    peo_in: Optional[
        Union[constants.LocationLiteral, list[constants.LocationLiteral]]
    ] = None

    @pydantic.field_validator("inc_in", "peo_in", mode="before")
    def validate_location_code(cls, raw_location):
        if not raw_location:
            return raw_location
        value_error = ValueError(
            "Invalid location code. Please provide a valid 2-letter state abbreviation, "
            "3-letter country code, or 'XX' for unknown."
        )
        if (
            isinstance(raw_location, str)
            and raw_location not in constants.PEO_IN_AND_INC_IN_TO_SEC_FORM_ID
        ):
            raise value_error
        if isinstance(raw_location, list):
            for loc in raw_location:
                if loc not in constants.PEO_IN_AND_INC_IN_TO_SEC_FORM_ID:
                    raise value_error
        return raw_location

    @pydantic.model_validator(mode="after")
    def check_fields(self):
        if (
            not self.keywords
            and not self.entity
            and (not self.filing_category or self.filing_category == "all")
            and not self.single_forms
        ):
>>>>>>> f3baf11f
            raise ValueError(
                "Invalid search arguments. You must provide keywords, an entity, a filing category, "
                "or 1+ single forms. Filing category cannot be 'all'."
            )

<<<<<<< HEAD
        date_range_select = query_args.get("date_range_select")
        start_date = query_args.get("start_date")
        end_date = query_args.get("end_date")
        if date_range_select == "custom" and not (start_date and end_date):
            raise ValueError(
                (
                    "Invalid date parameters. "
                    "You must provide both a start and end date if searching a custom date range."
                )
            )
        elif date_range_select and date_range_select not in {
            "all",
            "10y",
            "5y",
            "1y",
            "30d",
            "custom",
        }:
            raise ValueError(
                (
                    "Invalid date_range_select. "
                    'Value must be one of "all", "10y", "5y", "1y", "30d", or "custom"'
                )
            )

        self._keywords = keywords
        self.entity = entity
        # 5y is the default date range, so we don't need to include it in the URL
        self.date_range_select = date_range_select if date_range_select != "5y" else ""

        filing_category = query_args.get("filing_category", "custom")
        single_forms = query_args.get("single_forms")
        if filing_category != "custom" and single_forms:
=======
        if not self.date_range_select and self.start_date and self.end_date:
            self.date_range_select = "custom"

        if self.date_range_select == "custom" and not (
            self.start_date and self.end_date
        ):
            raise ValueError(
                "Invalid date parameters. You must provide both a start and end date if searching a custom date range."
            )

        if (
            self.filing_category
            and self.filing_category != "custom"
            and self.single_forms
        ):
>>>>>>> f3baf11f
            raise ValueError(
                "Cannot specify both filing_category and single_forms. "
                "Passing single_forms automatically sets the filing_category to custom. "
                "Please choose one or the other."
            )

<<<<<<< HEAD
        self._filing_category = filing_category
        self.single_forms = single_forms
        self.start_date = start_date
        self.end_date = end_date

        peo_in = query_args.get("peo_in")
        inc_in = query_args.get("inc_in")
        if peo_in and inc_in:
=======
        if self.peo_in and self.inc_in:
>>>>>>> f3baf11f
            raise ValueError(
                "Cannot specify both peo_in and inc_in. Please choose one or the other."
            )

        return self


class SearchQueryKwargs(TypedDict, total=False):
    keywords: list[str]
    entity: str
    filing_category: constants.FilingCategoryLiteral
    single_forms: list[str]
    date_range_select: constants.DateRangeLiteral
    start_date: datetime.date
    end_date: datetime.date
    inc_in: constants.LocationLiteral
    peo_in: constants.LocationLiteral


class _ValidSearchParams:
    def __init__(self, **query_args: SearchQueryKwargs):
        validated_params = _SearchQueryKwargsValidator(**query_args)

        self._keywords = validated_params.keywords
        self.entity = validated_params.entity
        self.date_range_select = (
            ""
            if validated_params.date_range_select == "5y"
            else validated_params.date_range_select
        )
        self._filing_category = validated_params.filing_category
        self.single_forms = validated_params.single_forms
        self.start_date = validated_params.start_date
        self.end_date = validated_params.end_date
        self._inc_in = validated_params.inc_in
        self._peo_in = validated_params.peo_in

    @property
    def keywords(self):
        return self._keywords

    @keywords.getter
    def keywords(self):
        """Returns the keywords to search for, wrapping exact phrases in quotes."""
        if not self._keywords:
            return None
        return [f'"{phrase}"' if " " in phrase else phrase for phrase in self._keywords]

    @staticmethod
    def _get_formatted_location(
        location: Union[constants.LocationLiteral, list[constants.LocationLiteral]]
    ) -> str:
        if not location:
            return None
        if isinstance(location, str):
            return constants.PEO_IN_AND_INC_IN_TO_SEC_FORM_ID[location]
        else:
            return ",".join(
                [constants.PEO_IN_AND_INC_IN_TO_SEC_FORM_ID[loc] for loc in location]
            )

    @property
    def inc_in(self):
        return self._inc_in

    @inc_in.getter
    def inc_in(self):
        return self._get_formatted_location(self._inc_in)

    @property
    def peo_in(self):
        return self._peo_in

    @peo_in.getter
    def peo_in(self):
        return self._get_formatted_location(self._peo_in)

    @property
    def filing_category(self):
        filing_category_to_sec_form_id = {
            "all": "",
            "custom": "custom",
            "all_except_section_16": "form-cat0",
            "all_annual_quarterly_and_current_reports": "form-cat1",
            "all_section_16": "form-cat2",
            "beneficial_ownership_reports": "form-cat3",
            "exempt_offerings": "form-cat4",
            "registration_statements": "form-cat5",
            "filing_review_correspondence": "form-cat6",
            "sec_orders_and_notices": "form-cat7",
            "proxy_materials": "form-cat8",
            "tender_offers_and_going_private_tx": "form-cat9",
            "trust_indentures": "form-cat10",
        }
        return filing_category_to_sec_form_id.get(self._filing_category)


def generate_search_url_for_kwargs(search_kwargs: SearchQueryKwargs) -> str:
    validated_params = _ValidSearchParams(**search_kwargs)
    query_params = {}
    if validated_params.keywords:
        query_params["q"] = validated_params.keywords
    if date_range_select := validated_params.date_range_select:
        query_params.update(
            {
                "dateRange": date_range_select,
            }
        )
        if date_range_select == "custom":
            query_params.update(
                {
                    "startdt": validated_params.start_date.strftime("%Y-%m-%d"),
                    "enddt": validated_params.end_date.strftime("%Y-%m-%d"),
                }
            )
    if validated_params.single_forms:
        query_params["category"] = "custom"
        query_params["forms"] = ",".join(validated_params.single_forms)
    elif validated_params.filing_category:
        query_params["category"] = validated_params.filing_category
    if validated_params.peo_in:
        if "," in validated_params.peo_in:
            query_params["locationCodes"] = validated_params.peo_in
        else:
            query_params["locationCode"] = validated_params.peo_in
    elif validated_params.inc_in:
        query_params["locationType"] = "incorporated"
        if "," in validated_params.inc_in:
            query_params["locationCodes"] = validated_params.inc_in
        else:
            query_params["locationCode"] = validated_params.inc_in
    encoded_params = parse.urlencode(
        query_params, doseq=True, encoding="utf-8", quote_via=parse.quote
    )
    return constants.TEXT_SEARCH_BASE_URL + encoded_params<|MERGE_RESOLUTION|>--- conflicted
+++ resolved
@@ -2,32 +2,6 @@
 from typing import Optional, TypedDict, Union
 from urllib import parse
 
-<<<<<<< HEAD
-from edgar_tool.constants import (
-    PEO_IN_AND_INC_IN_TO_SEC_FORM_ID,
-    TEXT_SEARCH_BASE_URL,
-    Location,
-)
-
-
-class SearchQueryKwargs(TypedDict, total=False):
-    keywords: list[str]
-    entity: str
-    filing_category: str
-    single_forms: list[str]
-    date_range_select: Literal["all", "10y", "1y", "30d", "custom"]
-    start_date: datetime.date
-    end_date: datetime.date
-    inc_in: Location
-    peo_in: Location
-
-
-class _ValidSearchParams:
-    def __init__(self, **query_args: SearchQueryKwargs):
-        keywords = query_args.get("keywords")
-        entity = query_args.get("entity")
-        if not keywords and not entity:
-=======
 import pydantic
 
 from edgar_tool import constants
@@ -75,47 +49,11 @@
             and (not self.filing_category or self.filing_category == "all")
             and not self.single_forms
         ):
->>>>>>> f3baf11f
             raise ValueError(
                 "Invalid search arguments. You must provide keywords, an entity, a filing category, "
                 "or 1+ single forms. Filing category cannot be 'all'."
             )
 
-<<<<<<< HEAD
-        date_range_select = query_args.get("date_range_select")
-        start_date = query_args.get("start_date")
-        end_date = query_args.get("end_date")
-        if date_range_select == "custom" and not (start_date and end_date):
-            raise ValueError(
-                (
-                    "Invalid date parameters. "
-                    "You must provide both a start and end date if searching a custom date range."
-                )
-            )
-        elif date_range_select and date_range_select not in {
-            "all",
-            "10y",
-            "5y",
-            "1y",
-            "30d",
-            "custom",
-        }:
-            raise ValueError(
-                (
-                    "Invalid date_range_select. "
-                    'Value must be one of "all", "10y", "5y", "1y", "30d", or "custom"'
-                )
-            )
-
-        self._keywords = keywords
-        self.entity = entity
-        # 5y is the default date range, so we don't need to include it in the URL
-        self.date_range_select = date_range_select if date_range_select != "5y" else ""
-
-        filing_category = query_args.get("filing_category", "custom")
-        single_forms = query_args.get("single_forms")
-        if filing_category != "custom" and single_forms:
-=======
         if not self.date_range_select and self.start_date and self.end_date:
             self.date_range_select = "custom"
 
@@ -131,25 +69,13 @@
             and self.filing_category != "custom"
             and self.single_forms
         ):
->>>>>>> f3baf11f
             raise ValueError(
                 "Cannot specify both filing_category and single_forms. "
                 "Passing single_forms automatically sets the filing_category to custom. "
                 "Please choose one or the other."
             )
 
-<<<<<<< HEAD
-        self._filing_category = filing_category
-        self.single_forms = single_forms
-        self.start_date = start_date
-        self.end_date = end_date
-
-        peo_in = query_args.get("peo_in")
-        inc_in = query_args.get("inc_in")
-        if peo_in and inc_in:
-=======
         if self.peo_in and self.inc_in:
->>>>>>> f3baf11f
             raise ValueError(
                 "Cannot specify both peo_in and inc_in. Please choose one or the other."
             )

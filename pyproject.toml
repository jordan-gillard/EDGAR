[tool.poetry]
name = "edgar-tool"
version = "1.3.3"
description = "Search and retrieve corporate and financial data from the United States Securities and Exchange Commission (SEC)."
authors = ["Bellingcat"]
license = "GNU General Public License v3 (GPLv3)"
readme = "README.md"
repository = "https://github.com/bellingcat/EDGAR"
classifiers = [
  "Intended Audience :: Developers",
  "Intended Audience :: Science/Research",
  "Development Status :: 3 - Alpha",
  "License :: OSI Approved :: GNU General Public License v3 (GPLv3)",
  "Programming Language :: Python :: 3",
  "Programming Language :: Python :: 3.9",
  "Programming Language :: Python :: 3.10",
  "Programming Language :: Python :: 3.11",
  "Programming Language :: Python :: 3.12",
  "Programming Language :: Python :: 3.13",
  "Topic :: Office/Business :: Financial",
]
keywords=["scraper", "edgar", "finance", "sec"]

[tool.poetry.urls]
"Bug Tracker" = "https://github.com/bellingcat/EDGAR/issues"

[tool.poetry.scripts]
edgar-tool = "edgar_tool.__main__:main"

[tool.poetry.dependencies]
jsonlines = "^4.0"
python = "^3.9"
requests = "^2.31"
tenacity = "^8.2"
xmltodict = "^0.13"
pytest = "^8.2.2"
<<<<<<< HEAD
click = "^8.1.7"
typer = "^0.12.5"
=======
pydantic = "^2.10.5"
>>>>>>> f3baf11f

[tool.poetry.group.dev.dependencies]
black = {extras = ["jupyter"], version = "^24.10.0"}
isort = "5.13.2"
pre-commit = "^3.8.0"
pytest = "^8.2.2"
tox = "^4.16.0"
ipykernel = "^6.29.5"

[build-system]
requires = ["poetry-core"]
build-backend = "poetry.core.masonry.api"

[tool.isort]
profile = "black"
line_length = 88 # Should always match tool.black

[tool.black]
line-length = 88  # black's default<|MERGE_RESOLUTION|>--- conflicted
+++ resolved
@@ -34,12 +34,9 @@
 tenacity = "^8.2"
 xmltodict = "^0.13"
 pytest = "^8.2.2"
-<<<<<<< HEAD
 click = "^8.1.7"
 typer = "^0.12.5"
-=======
 pydantic = "^2.10.5"
->>>>>>> f3baf11f
 
 [tool.poetry.group.dev.dependencies]
 black = {extras = ["jupyter"], version = "^24.10.0"}
